# Assets
---
![Assets](images/assets.jpg)

An **asset** is an item that represents an element in **Evergine Studio** that can be used in your project. It can represent visual or graphic elements like **3D models**, **textures**, or either more abstract engine elements like **sampler states**, **materials** and **render layers**. 

## Type of assets

Here it is a summary of different asset types.

### Assets with resource file

Some assets are created using external applications, like _3ds Max_, _Blender_ or _Photoshop_. 

These assets are _resource files_ that can be imported in **Evergine Studio** and used in your project, either by the **Studio** or directly by code. 

Here are the asset with resource files that **Evergine** currently supports.

| Asset | Description | Supported file extensions|
|--------------------|-------------|-------------|
<<<<<<< HEAD
| Texture | Image file used as texture graphic resource. | .jpg, .jpeg, .png, .bmp, .tga, .ktx, .dds, .hdr|
| Model | 3d model with geometry, animation and material information. | .gltf, .glb, .fbx, .3ds, .obj, .dxf, .dae|
| Sound | Audio file used for music and sound effects | .wav, .mp3, .ogg
=======
| [Texture](../../graphics/textures/index.md) | Image file used as texture graphic resource. | `.jpg`, `.jpeg`, `.png`, `.bmp`, `.tga`, `.ktx`, `.dds`, `.hdr` |
| [Model](../../graphics/models/index.md) | 3d model with geometry, animation and material information. | `.gltf`, `.glb`, `.fbx`, `.3ds`, `.obj`, `.dae` |
| [Sound](../../audio/sounds/index.md) | Audio file used for music and sound effects | `.wav`, `.mp3`, `.ogg`
>>>>>>> 0cff7130
| File | Any file that does not satisfy the previous formats | Any other file.

### Assets created only by Evergine

However, some assets represents just abstract elements that can only be created by **Evergine Studio**, some of them even by code. They don't have any external associated resource file. Some of these assets have complex folder structure, while others are more basic.

| Asset | Description |
|-------|-------------|
| [Scene](../../basics/scenes/index.md) | Main **Evergine** asset. It defines an entity graph that populates a scene, and also define their components. 
| [Effect](../../graphics/effects/index.md) | Contains a **HLSL shader**. It automatically translates to other shading languages like **GLSL**. They are also flavored with custom attributes and annotations for a better integration.
| [Post Processing Graph](../../graphics/post_processing_graph/index.md) | Defines a visual post processing graph node, using **compute shaders** for effects like _anti-aliasing_, _tone mapping_, _SSAO_, and many others.
| [Material](../../graphics/materials/index.md) | Represents how a geometry is rendered. It references an Effect asset and describes its parameters like textures and values.
| [Prefab](../../basics/component_arch/prefabs.md) | Contains an entity hierarchy that can be instanced in any scene.
| [Render Layer](../../graphics/render_layers/index.md) | Contains **Rasterizer**, **Blending**, **Depth** and **Stencil** information. Every material needs a Render Layer asset.
| [Sampler State](../../graphics/sampler_state/index.md) | Element that represents a texture sampler state description, like **filtering**, **clamping** or **wrapping** information.|

## In this section
<<<<<<< HEAD
* [Create Assets](create.md)
* [Edit Assets](edit.md)
=======
* [Asset workflow](workflow.md)
>>>>>>> 0cff7130
<|MERGE_RESOLUTION|>--- conflicted
+++ resolved
@@ -18,15 +18,9 @@
 
 | Asset | Description | Supported file extensions|
 |--------------------|-------------|-------------|
-<<<<<<< HEAD
-| Texture | Image file used as texture graphic resource. | .jpg, .jpeg, .png, .bmp, .tga, .ktx, .dds, .hdr|
-| Model | 3d model with geometry, animation and material information. | .gltf, .glb, .fbx, .3ds, .obj, .dxf, .dae|
-| Sound | Audio file used for music and sound effects | .wav, .mp3, .ogg
-=======
 | [Texture](../../graphics/textures/index.md) | Image file used as texture graphic resource. | `.jpg`, `.jpeg`, `.png`, `.bmp`, `.tga`, `.ktx`, `.dds`, `.hdr` |
 | [Model](../../graphics/models/index.md) | 3d model with geometry, animation and material information. | `.gltf`, `.glb`, `.fbx`, `.3ds`, `.obj`, `.dae` |
 | [Sound](../../audio/sounds/index.md) | Audio file used for music and sound effects | `.wav`, `.mp3`, `.ogg`
->>>>>>> 0cff7130
 | File | Any file that does not satisfy the previous formats | Any other file.
 
 ### Assets created only by Evergine
@@ -44,9 +38,6 @@
 | [Sampler State](../../graphics/sampler_state/index.md) | Element that represents a texture sampler state description, like **filtering**, **clamping** or **wrapping** information.|
 
 ## In this section
-<<<<<<< HEAD
 * [Create Assets](create.md)
 * [Edit Assets](edit.md)
-=======
-* [Asset workflow](workflow.md)
->>>>>>> 0cff7130
+* [Edit Assets](edit.md)