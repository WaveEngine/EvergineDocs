--- conflicted
+++ resolved
@@ -14,22 +14,6 @@
 
 The scene toolbar contains useful controls for adjusting the scene during editing.
 
-<<<<<<< HEAD
- | Control | Description |
- | ------- | ----------- |
- | ![Camera Selection](images/cameraSelection.png) | Camera selection. Allow the **Scene Viewport** to visualize one of the scene cameras. **Perspective** is the default value, representing **Evergine Studio** camera. |
- | ![Translation](images/translation.png) | Set the transform manipulation in **Translation Mode**.|
- | ![Rotation](images/rotation.png) | Set the transform manipulation in **Rotation Mode**. |
- | ![Scale](images/scale.png) | Set the transform manipulation in **Scale Mode**. |
- | ![Local](images/local.png) / ![Global](images/global.png)  | Toggles the transform manipulation from local axis to global axis. |
- | ![Crossing Selection Mode](images/crossingMode.png) / ![Window Selection Mode](images/windowMode.png)  | Toggles the selection mode between **Crossing Mode** (Selects any entity that touches the rectangle selection) and **Window Mode** (Selects only the entities wholly inside the selection rectangle.). |
- | ![Pivot around Transform](images/transformPivot.png) / ![Pivot around Center](images/centerPivot.png)|  Switch the pivot location between **the last entity selected** and **the center of all the selected entities**.  |
- | ![Move Snap](images/moveSnap.png) | When enabled, translation manipulation is done by steps of a custom value (0.5, 1, 5, 10, 50, 100) |
- | ![Rotation Snap](images/rotateSnap.png) | When enabled, rotation manipulation is done by steps of a custom value (5, 10, 15, 30, 45, 60 and 90 degrees) |
- | ![Scale Snap](images/scaleSnap.png) | When enabled, scale manipulation is done by steps of a custom value (0.001, 0.01, 0.1, 0.5, 1, 5, 10) |
- | ![Camera](images/cameraIcon.png) | Open a dialog with the properties of the editor scene camera. (More details below) |
- | ![Grid](images/gridIcon.png) | Toggles the visibility of the grid in the viewport. |
-=======
 | Control | Description |
 | ------- | ----------- |
 | ![Camera Selection](images/cameraSelection.png) | Camera selection. Allows the **Scene Viewport** to visualize one of the scene cameras. **Perspective** is the default value, representing the **Evergine Studio** camera. |
@@ -37,12 +21,13 @@
 | ![Rotation](images/rotation.png) | Sets the transform manipulation in **Rotation Mode**. |
 | ![Scale](images/scale.png) | Sets the transform manipulation in **Scale Mode**. |
 | ![Local](images/local.png) / ![Global](images/global.png) | Toggles the transform manipulation from local axis to global axis. |
+| ![Crossing Selection Mode](images/crossingMode.png) / ![Window Selection Mode](images/windowMode.png)  | Toggles the selection mode between **Crossing Mode** (Selects any entity that touches the rectangle selection) and **Window Mode** (Selects only the entities wholly inside the selection rectangle.). |
+| ![Pivot around Transform](images/transformPivot.png) / ![Pivot around Center](images/centerPivot.png)|  Switch the pivot location between **the last entity selected** and **the center of all the selected entities**.  |
 | ![Move Snap](images/moveSnap.png) | When enabled, translation manipulation is done by steps of a custom value (0.5, 1, 5, 10, 50, 100). |
 | ![Rotation Snap](images/rotateSnap.png) | When enabled, rotation manipulation is done by steps of a custom value (5, 10, 15, 30, 45, 60, and 90 degrees). |
 | ![Scale Snap](images/scaleSnap.png) | When enabled, scale manipulation is done by steps of a custom value (0.001, 0.01, 0.1, 0.5, 1, 5, and 10). |
 | ![Camera](images/cameraIcon.png) | Opens a dialog with the properties of the editor scene camera (more details below). |
 | ![Grid](images/gridIcon.png) | Toggles the visibility of the grid in the viewport. |
->>>>>>> 67411b60
 
 ### Editor Camera Properties
 
@@ -61,38 +46,24 @@
 
 | Action | Description |
 | ------ | ----------- |
-<<<<<<< HEAD
-| **Left Mouse** | Select entity. |
+| **Left Mouse** | Selects an entity. |
 | **Drag Left Mouse** | Rectangle selection. |
 | **Ctrl + Left Mouse** | Add entity to selection. |
 | **Alt + Left Mouse** | Removes entity from selection. |
-| **Right Mouse** | Rotate camera. |
-| **Right Mouse + Arrows / WASD** | Move camera. |
-| **Right Mouse + Mouse Wheel** | Change camera speed up / down.|
-| **Right Mouse + Shift** | Speed up camera by 2.|
-| **Middle Mouse** | Pan camera |
-| **Middle Mouse + Shift** | Orbit camera |
-| **Mouse Wheel** | Dolly in/out camera. |
-| **Mouse Wheel + Ctrl** | Zoom in/out camera. |
-| **Ctrl + D** | Duplicate selected entity.|
-| **G** | Toggle Grid visibility|
-| **W** | Set Translating manipulation mode. |
-| **E** | Set Rotating manipulation mode. |
-| **R** | Set Scaling manipulation mode. |
-=======
-| **Left Mouse** | Selects an entity. |
 | **Right Mouse** | Rotates the camera. |
 | **Right Mouse + Arrows / WASD** | Moves the camera. |
 | **Right Mouse + Mouse Wheel** | Changes camera speed up/down.|
 | **Right Mouse + Shift** | Doubles the camera speed.|
 | **Middle Mouse** | Pans the camera. |
 | **Mouse Wheel** | Zooms in/out with the camera. |
+| **Middle Mouse + Shift** | Orbit camera |
+| **Mouse Wheel** | Dolly in/out camera. |
+| **Mouse Wheel + Ctrl** | Zoom in/out camera. |
 | **Ctrl + D** | Duplicates the selected entity.|
 | **G** | Toggles grid visibility. |
 | **W** | Sets translating manipulation mode. |
 | **E** | Sets rotating manipulation mode. |
 | **R** | Sets scaling manipulation mode. |
->>>>>>> 67411b60
 
 ### Basic Manipulation
 
